/*
 * (c) Copyright 2018 Palantir Technologies Inc. All rights reserved.
 *
 * Licensed under the Apache License, Version 2.0 (the "License");
 * you may not use this file except in compliance with the License.
 * You may obtain a copy of the License at
 *
 *     http://www.apache.org/licenses/LICENSE-2.0
 *
 * Unless required by applicable law or agreed to in writing, software
 * distributed under the License is distributed on an "AS IS" BASIS,
 * WITHOUT WARRANTIES OR CONDITIONS OF ANY KIND, either express or implied.
 * See the License for the specific language governing permissions and
 * limitations under the License.
 */

package com.palantir.tracing.okhttp3;

import com.palantir.tracing.Tracer;
import com.palantir.tracing.api.OpenSpan;
import com.palantir.tracing.api.SpanType;
import com.palantir.tracing.api.TraceHttpHeaders;
import java.io.IOException;
import okhttp3.Interceptor;
import okhttp3.Request;
import okhttp3.Response;

/**
 * An OkHttp interceptor that adds Zipkin-style trace/span/parent-span headers to the HTTP request.
 *
 * @deprecated prefer {@link com.palantir.tracing.OkhttpTraceInterceptor2}
 */
@Deprecated
public enum OkhttpTraceInterceptor implements Interceptor {
    INSTANCE;

    /** The HTTP header used to communicate API endpoint names internally. Not considered public API. */
    public static final String PATH_TEMPLATE_HEADER = "hr-path-template";

    @Override
    public Response intercept(Chain chain) throws IOException {
        Request request = chain.request();

        String spanName = request.method();
        String httpRemotingPath = request.header(PATH_TEMPLATE_HEADER);
        if (httpRemotingPath != null) {
            spanName = "OkHttp: " + httpRemotingPath;
            request = request.newBuilder().removeHeader(PATH_TEMPLATE_HEADER).build();
        }

        OpenSpan span = Tracer.startSpan(spanName, SpanType.CLIENT_OUTGOING);
        Request.Builder tracedRequest = request.newBuilder()
                .header(TraceHttpHeaders.TRACE_ID, Tracer.getTraceId())
                .header(TraceHttpHeaders.SPAN_ID, span.getSpanId())
                .header(TraceHttpHeaders.IS_SAMPLED, Tracer.isTraceObservable() ? "1" : "0");
<<<<<<< HEAD
        if (span.getParentSpanId().isPresent()) {
            tracedRequest.header(
                    TraceHttpHeaders.PARENT_SPAN_ID, span.getParentSpanId().get());
        }
        if (span.getOriginatingSpanId().isPresent()) {
            tracedRequest.header(
                    TraceHttpHeaders.ORIGINATING_SPAN_ID,
                    span.getOriginatingSpanId().get());
        }
        if (Tracer.getOriginUserAgent().isPresent()) {
            tracedRequest.header(
                    TraceHttpHeaders.ORIGIN_USER_AGENT,
                    Tracer.getOriginUserAgent().get());
        }
=======
>>>>>>> dddc925c

        Response response;
        try {
            response = chain.proceed(tracedRequest.build());
        } finally {
            Tracer.fastCompleteSpan();
        }

        return response;
    }
}<|MERGE_RESOLUTION|>--- conflicted
+++ resolved
@@ -53,23 +53,11 @@
                 .header(TraceHttpHeaders.TRACE_ID, Tracer.getTraceId())
                 .header(TraceHttpHeaders.SPAN_ID, span.getSpanId())
                 .header(TraceHttpHeaders.IS_SAMPLED, Tracer.isTraceObservable() ? "1" : "0");
-<<<<<<< HEAD
-        if (span.getParentSpanId().isPresent()) {
-            tracedRequest.header(
-                    TraceHttpHeaders.PARENT_SPAN_ID, span.getParentSpanId().get());
-        }
-        if (span.getOriginatingSpanId().isPresent()) {
-            tracedRequest.header(
-                    TraceHttpHeaders.ORIGINATING_SPAN_ID,
-                    span.getOriginatingSpanId().get());
-        }
         if (Tracer.getOriginUserAgent().isPresent()) {
             tracedRequest.header(
                     TraceHttpHeaders.ORIGIN_USER_AGENT,
                     Tracer.getOriginUserAgent().get());
         }
-=======
->>>>>>> dddc925c
 
         Response response;
         try {
