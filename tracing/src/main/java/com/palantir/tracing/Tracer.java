--- conflicted
+++ resolved
@@ -455,16 +455,12 @@
         fastCompleteSpan(Collections.emptyMap());
     }
 
-<<<<<<< HEAD
     /**
      * Like {@link #fastCompleteSpan()}, but adds {@code metadata} to the current span being completed.
      *
      * @deprecated Use {@link #fastCompleteSpan()}
      */
     @Deprecated
-=======
-    /** Like {@link #fastCompleteSpan()}, but adds {@code metadata} to the current span being completed. */
->>>>>>> 964c71c8
     public static void fastCompleteSpan(Map<String, String> metadata) {
         Trace trace = currentTrace.get();
         if (trace != null) {
@@ -492,15 +488,10 @@
     }
 
     /**
-<<<<<<< HEAD
      * Like {@link #completeSpan()}, but adds {@code metadata} to the current span being completed.
      * If the return value is not used, prefer {@link Tracer#fastCompleteSpan(Map)}.
      *
      * @deprecated Use {@link #fastCompleteSpan()}
-=======
-     * Like {@link #completeSpan()}, but adds {@code metadata} to the current span being completed. If the return value
-     * is not used, prefer {@link Tracer#fastCompleteSpan(Map)}.
->>>>>>> 964c71c8
      */
     @CheckReturnValue
     @Deprecated
