--- conflicted
+++ resolved
@@ -26,17 +26,10 @@
         classpath 'com.github.jengelman.gradle.plugins:shadow:5.1.0'
         classpath 'com.jfrog.bintray.gradle:gradle-bintray-plugin:1.8.4'
         classpath 'com.netflix.nebula:nebula-publishing-plugin:13.4.0'
-<<<<<<< HEAD
-        classpath 'com.palantir.baseline:gradle-baseline-java:2.0.0'
-        classpath 'com.palantir.gradle.gitversion:gradle-git-version:0.11.0'
-        classpath 'gradle.plugin.org.inferred:gradle-processors:3.0.1'
-        classpath 'com.palantir.gradle.consistentversions:gradle-consistent-versions:1.11.2'
-=======
         classpath 'com.palantir.baseline:gradle-baseline-java:2.2.0'
         classpath 'com.palantir.gradle.gitversion:gradle-git-version:0.12.2'
         classpath 'gradle.plugin.org.inferred:gradle-processors:3.1.0'
         classpath 'com.palantir.gradle.consistentversions:gradle-consistent-versions:1.12.1'
->>>>>>> a942e270
         classpath "me.champeau.gradle:jmh-gradle-plugin:0.4.7"
     }
 }
